defmodule Expression.Callbacks.Standard do
  @moduledoc """
  The function callbacks for the standard function set available
  in FLOIP expressions.

  This should be relatively swappable with another implementation.
  The only requirement is the `handle/3` function.

  FLOIP functions are case insensitive. All functions in this callback
  module are implemented as lowercase names.

  Some functions accept a variable amount of arguments. Elixir doesn't
  support variable arguments in functions.

  If a function accepts a variable number of arguments the convention
  is to call the `<function_name>_vargs/2` callback where the context
  is given as the first argument and the argument list as a second
  argument.

  Reserved names such as `and`, `if`, and `or` are suffixed with an
  underscore.
  """

  import Expression.Callbacks.EvalHelpers

  use Expression.Callbacks
  use Expression.Autodoc

  alias Expression.DateHelpers

  @punctuation_pattern ~r/\s*[,:;!?.-]\s*|\s/
  @doc """
  Defines a new date value
  """
  @expression_doc doc: "Construct a date from year, month, and day integers",
                  expression: "date(year, month, day)",
                  context: %{
                    "year" => 2022,
                    "month" => 1,
                    "day" => 31
                  },
                  result: ~D[2022-01-31]
  def date(ctx, year, month, day) do
    [year, month, day] = eval_args!([year, month, day], ctx)

    fields = [
      calendar: Calendar.ISO,
      year: year,
      month: month,
      day: day,
      time_zone: "Etc/UTC",
      zone_abbr: "UTC"
    ]

    struct(Date, fields)
  end

  @doc """
  Calculates a new datetime based on the offset and unit provided.

  The unit can be any of the following values:

  * "Y" for years
  * "M" for months
  * "W" for weeks
  * "D" for days
  * "h" for hours
  * "m" for minutes
  * "s" for seconds

  Specifying a negative offset results in date calculations back in time.

  """
  @expression_doc doc: "Calculates a new datetime based on the offset and unit provided.",
                  expression: "datetime_add(datetime, offset, unit)",
                  context: %{
                    "datetime" => ~U[2022-07-31 00:00:00Z],
                    "offset" => "1",
                    "unit" => "M"
                  },
                  result: ~U[2022-08-31 00:00:00Z]
  @expression_doc doc: "Leap year handling in a leap year.",
                  expression: "datetime_add(date(2020, 02, 28), 1, \"D\")",
                  result: ~U[2020-02-29 00:00:00.000000Z]
  @expression_doc doc: "Leap year handling outside of a leap year.",
                  expression: "datetime_add(date(2021, 02, 28), 1, \"D\")",
                  result: ~U[2021-03-01 00:00:00.000000Z]
  @expression_doc doc: "Negative offsets",
                  expression: "datetime_add(date(2020, 02, 29), -1, \"D\")",
                  result: ~U[2020-02-28 00:00:00.000000Z]
  @expression_doc doc: "Invalid date inputs",
                  expression: "datetime_add(\"_..[0]._\", 0, \"h\")",
                  context: %{},
                  result: %{
                    "__type__" => "expression/v1error",
                    "error" => true,
                    "message" => "Invalid date"
                  }
  def datetime_add(ctx, datetime, offset, unit) do
    datetime = DateHelpers.extract_datetimeish(eval!(datetime, ctx))

    if is_struct(datetime, DateTime) do
      [offset, unit] = eval_args!([offset, unit], ctx)

      case unit do
        "Y" -> Timex.shift(datetime, years: offset)
        "M" -> Timex.shift(datetime, months: offset)
        "W" -> Timex.shift(datetime, weeks: offset)
        "D" -> Timex.shift(datetime, days: offset)
        "h" -> Timex.shift(datetime, hours: offset)
        "m" -> Timex.shift(datetime, minutes: offset)
        "s" -> Timex.shift(datetime, seconds: offset)
      end
    else
      Expression.error("Invalid date")
    end
  end

  @doc """
  Converts date stored in text to an actual date object and
  formats it using `strftime` formatting.

  It will fallback to "%Y-%m-%d %H:%M:%S" if no formatting is supplied

  """
  @expression_doc doc: "Convert a date from a piece of text to a formatted date string",
                  expression: "datevalue(\"2022-01-01\")",
                  result: %{
                    "__value__" => "2022-01-01 00:00:00",
                    "date" => ~D[2022-01-01],
                    "datetime" => ~U[2022-01-01 00:00:00Z]
                  }
  @expression_doc doc: "Convert a date from a piece of text and read the date field",
                  expression: "datevalue(\"2022-01-01\").date",
                  result: ~D[2022-01-01]
  @expression_doc doc: "Convert a date value and read the date field",
                  expression: "datevalue(date(2022, 1, 1)).date",
                  result: ~D[2022-01-01]
  def datevalue(ctx, date, format) do
    [date, format] = eval!([date, format], ctx)

    if datetime = DateHelpers.extract_datetimeish(date) do
      %{
        "__value__" => Timex.format!(datetime, format, :strftime),
        "date" => DateTime.to_date(datetime),
        "datetime" => datetime
      }
    end
  end

  def datevalue(ctx, date) do
    datetime = DateHelpers.extract_datetimeish(eval!(date, ctx))

    %{
      "__value__" => Timex.format!(datetime, "%Y-%m-%d %H:%M:%S", :strftime),
      "date" => DateTime.to_date(datetime),
      "datetime" => datetime
    }
  end

  @doc """
  Parse random dates and times with `strftime` patterns and return a DateTime value
  when it matches.
  """
  @expression_doc doc: "Parse a date value using strftime formatting and return a DateTime",
                  expression: "parse_datevalue(\"2016-02-29T22:25:00-00:00\", \"%FT%T%:z\")",
                  result: DateTime.new!(~D[2016-02-29], ~T[22:25:00])
  @expression_doc doc: "Attempt to parse a date value and return nil when failing",
                  expression: "parse_datevalue(\"👻👻👻👻\", \"%FT%T%:z\")",
                  result: nil
  def parse_datevalue(ctx, datetime, format) do
    [datetime, format] = eval_args!([datetime, format], ctx)

    case Timex.parse(datetime, format, :strftime) do
      {:ok, datetime} ->
        Timex.to_datetime(datetime)

      {:error, _} ->
        nil
    end
  end

  @doc """
  Returns only the day of the month of a date (1 to 31)
  """
  @expression_doc doc: "Getting today's day of the month",
                  expression: "day(date(2022, 9, 10))",
                  result: 10
  @expression_doc doc: "Getting today's day of the month",
                  expression: "day(now())",
                  fake_result: DateTime.utc_now().day
  def day(ctx, date) do
    %{day: day} = eval!(date, ctx)
    day
  end

  @doc """
  Moves a date by the given number of months
  """
  @expression_doc doc: "Move the date in a date object by 1 month",
                  expression: "edate(right_now, 1)",
                  context: %{right_now: DateTime.new!(Date.new!(2022, 1, 1), Time.new!(0, 0, 0))},
                  result:
                    Timex.shift(DateTime.new!(Date.new!(2022, 1, 1), Time.new!(0, 0, 0)),
                      months: 1
                    )
  @expression_doc doc: "Move the date store in a piece of text by 1 month",
                  expression: "edate(\"2022-10-10\", 1)",
                  result: ~D[2022-11-10]
  def edate(ctx, date, months) do
    [date, months] = eval_args!([date, months], ctx)
    DateHelpers.extract_dateish(date) |> Timex.shift(months: months)
  end

  @doc """
  Returns only the hour of a datetime (0 to 23)
  """
  @expression_doc doc: "Get the current hour",
                  expression: "hour(now())",
                  fake_result: DateTime.utc_now().hour
  def hour(ctx, date) do
    %{hour: hour} = eval!(date, ctx)
    hour
  end

  @doc """
  Returns only the minute of a datetime (0 to 59)
  """
  @expression_doc doc: "Get the current minute",
                  expression: "minute(now())",
                  fake_result: DateTime.utc_now().minute
  def minute(ctx, date) do
    %{minute: minute} = DateHelpers.extract_datetimeish(eval!(date, ctx))
    minute
  end

  @doc """
  Returns only the month of a date (1 to 12)
  """
  @expression_doc doc: "Get the current month",
                  expression: "month(now())",
                  fake_result: DateTime.utc_now().month
  def month(ctx, date) do
    %{month: month} = eval!(date, ctx)
    month
  end

  @doc """
  Returns the current date time as UTC

  ```
  It is currently @NOW()
  ```
  """
  @expression_doc doc: "return the current timestamp as a DateTime value",
                  expression: "now()",
                  fake_result: DateTime.utc_now()
  @expression_doc doc: "return the current datetime and format it using `datevalue`",
                  expression: "datevalue(now(), \"%Y-%m-%d\")",
                  fake_result: %{
                    "__value__" => DateTime.utc_now() |> Timex.format!("%Y-%m-%d", :strftime),
                    "date" => DateTime.utc_now()
                  }
  def now(_ctx) do
    DateTime.utc_now()
  end

  @doc """
  Returns only the second of a datetime (0 to 59)
  """
  @expression_doc expression: "second(now)",
                  context: %{"now" => DateTime.utc_now()},
                  fake_result: DateTime.utc_now().second
  def second(ctx, date) do
    %{second: second} = eval!(date, ctx)
    second
  end

  @doc """
  Defines a time value which can be used for time arithmetic
  """
  @expression_doc expression: "time(12, 13, 14)",
                  result: %Time{hour: 12, minute: 13, second: 14}
  def time(ctx, hours, minutes, seconds) do
    [hours, minutes, seconds] = eval_args!([hours, minutes, seconds], ctx)
    %Time{hour: hours, minute: minutes, second: seconds}
  end

  @doc """
  Converts time stored in text to an actual time
  """
  @expression_doc expression: "timevalue(\"2:30\")",
                  result: %Time{hour: 2, minute: 30, second: 0}
  @expression_doc expression: "timevalue(\"2:30:55\")",
                  result: %Time{hour: 2, minute: 30, second: 55}
  def timevalue(ctx, expression) do
    expression = eval!(expression, ctx)

    parts =
      expression
      |> String.split(":")
      |> Enum.map(&String.to_integer/1)

    defaults = [
      hour: 0,
      minute: 0,
      second: 0
    ]

    fields =
      [:hour, :minute, :second]
      |> Enum.zip(parts)

    struct(Time, Keyword.merge(defaults, fields))
  end

  @doc """
  Returns the current date
  """
  @expression_doc expression: "today()",
                  fake_result: Date.utc_today()
  def today(_ctx) do
    Date.utc_today()
  end

  @doc """
  Returns the day of the week of a date (1 for Sunday to 7 for Saturday)
  """
  @expression_doc expression: "weekday(today)",
                  context: %{"today" => ~D[2022-11-06]},
                  result: 1
  @expression_doc expression: "weekday(today)",
                  context: %{"today" => ~D[2022-11-01]},
                  result: 3
  def weekday(ctx, date) do
    iso_week_day = Timex.weekday(eval!(date, ctx))

    if iso_week_day == 7 do
      1
    else
      iso_week_day + 1
    end
  end

  @doc """
  Returns only the year of a date
  """
  @expression_doc expression: "year(now)",
                  context: %{"now" => DateTime.utc_now()},
                  fake_result: DateTime.utc_now().year
  def year(ctx, date) do
    %{year: year} = DateHelpers.extract_dateish(eval!(date, ctx))
    year
  end

  @doc """
  Returns `true` if and only if all its arguments evaluate to `true`
  """
  @expression_doc expression: "and(contact.gender = \"F\", contact.age >= 18)",
                  code_expression: "contact.gender = \"F\" and contact.age >= 18",
                  context: %{
                    "contact" => %{
                      "gender" => "F",
                      "age" => 32
                    }
                  },
                  result: true
  @expression_doc expression: "and(contact.gender = \"F\", contact.age >= 18)",
                  code_expression: "contact.gender = \"F\" and contact.age >= 18",
                  context: %{
                    "contact" => %{
                      "gender" => "?",
                      "age" => 32
                    }
                  },
                  result: false
  def and_vargs(ctx, arguments) do
    arguments = eval_args!(arguments, ctx)
    Enum.all?(arguments, & &1)
  end

  @doc """
  Returns `false` if the argument supplied evaluates to truth-y
  """
  @expression_doc expression: "not(false)", result: true
  def not_(ctx, argument) do
    !eval!(argument, ctx)
  end

  @doc """
  Returns one value if the condition evaluates to `true`, and another value if it evaluates to `false`
  """
  @expression_doc expression: "if(true, \"Yes\", \"No\")",
                  code_expression: """
                  if true do
                    "Yes"
                  else
                    "No"
                  end
                  """,
                  result: "Yes"
  @expression_doc expression: "if(false, \"Yes\", \"No\")",
                  code_expression: "# Shorthand\nif(false, do: \"Yes\", else: \"No\")",
                  result: "No"
  def if_(ctx, condition, yes, no) do
    if(eval!(condition, ctx),
      do: eval!(yes, ctx),
      else: eval!(no, ctx)
    )
  end

  @doc """
  Returns `true` if any argument is `true`.
  Returns the first truthy value found or otherwise false.

  Accepts any amount of arguments for testing truthiness.
  """
  @expression_doc doc: "Return true if any of the values are true",
                  expression: "or(true, false)",
                  code_expression: "true or false",
                  result: true
  @expression_doc doc: "Return the first value that is truthy",
                  expression: "or(false, \"foo\")",
                  code_expression: "false or \"foo\"",
                  result: "foo"
  @expression_doc expression: "or(true, true)",
                  code_expression: "true or true",
                  result: true
  @expression_doc expression: "or(false, false)",
                  code_expression: "false or false",
                  result: false
  @expression_doc expression: "or(a, b)",
                  context: %{"a" => false, "b" => "bee"},
                  code_expression: "a or b",
                  result: "bee"
  @expression_doc expression: "or(a, b)",
                  context: %{"a" => "a", "b" => false},
                  code_expression: "a or b",
                  result: "a"
  @expression_doc expression: "or(b, b)",
                  context: %{},
                  code_expression: "b or b",
                  result: false
  def or_vargs(ctx, arguments) do
    Enum.reduce_while(arguments, false, fn arg, acc ->
      arg = eval!(arg, ctx)
      if(arg, do: {:halt, arg}, else: {:cont, acc})
    end)
  end

  @doc """
  Returns the absolute value of a number
  """
  @expression_doc expression: "abs(-1)", result: 1
  @expression_doc expression: "abs(-0.5)", result: 0.5
  def abs(ctx, number) do
    abs(eval!(number, ctx))
  end

  @doc """
  Returns the maximum value of all arguments
  """
  @expression_doc expression: "max(1, 2, 3)",
                  result: 3
  def max_vargs(ctx, arguments) do
    Enum.max(eval_args!(arguments, ctx))
  end

  @doc """
  Returns the minimum value of all arguments
  """
  @expression_doc expression: "min(1, 2, 3)",
                  result: 1
  def min_vargs(ctx, arguments) do
    Enum.min(eval_args!(arguments, ctx))
  end

  @doc """
  Returns the result of a number raised to a power - equivalent to the ^ operator
  """
  @expression_doc expression: "power(2, 3)",
                  fake_result: 8.0
  def power(ctx, a, b) do
    [a, b] = eval_args!([a, b], ctx)
    :math.pow(a, b)
  end

  @doc """
  Returns the sum of all arguments, equivalent to the + operator

  ```
  You have @SUM(contact.reports, contact.forms) reports and forms
  ```
  """
  @expression_doc expression: "sum(1, 2, 3)",
                  result: 6
  def sum_vargs(ctx, arguments) do
    Enum.sum(eval_args!(arguments, ctx))
  end

  @doc """
  Returns the character specified by a number

  ```
  > "As easy as @char(65), @char(66), @char(67)"
  "As easy as A, B, C"
  ```
  """
  @expression_doc expression: "char(65)",
                  result: "A"
  def char(ctx, code) do
    code = eval!(code, ctx)
    <<code>>
  end

  @doc """
  Removes all non-printable characters from a text string
  """
  @expression_doc expression: "clean(value)",
                  context: %{"value" => <<65, 0, 66, 0, 67>>},
                  result: "ABC"
  @expression_doc expression: "clean(nil)",
                  result: ""
  def clean(ctx, binary) do
    binary
    |> eval!(ctx)
    |> to_string()
    |> String.graphemes()
    |> Enum.filter(&String.printable?/1)
    |> Enum.join("")
  end

  @doc """
  Returns a numeric code for the first character in a text string

  ```
  > "The numeric code of A is @CODE(\\"A\\")"
  "The numeric code of A is 65"
  ```
  """
  @expression_doc expression: "code(\"A\")",
                  result: 65
  @expression_doc expression: "code(nil)",
                  result: nil
  def code(ctx, code_ast) do
    code = eval!(code_ast, ctx)

    if code do
      <<code>> = code
      code
    end
  end

  @doc """
  Joins text strings into one text string

  ```
  > "Your name is @CONCATENATE(contact.first_name, \\" \\", contact.last_name)"
  "Your name is name surname"
  ```
  """
  @expression_doc expression: "concatenate(contact.first_name, \" \", contact.last_name)",
                  context: %{
                    "contact" => %{
                      "first_name" => "name",
                      "last_name" => "surname"
                    }
                  },
                  result: "name surname"
  def concatenate_vargs(ctx, arguments) do
    arguments
    |> eval_args!(ctx)
    |> Enum.map_join("", &Expression.Eval.default_value/1)
  end

  @doc """
  Formats the given number in decimal format using a period and commas

  ```
  > You have @fixed(contact.balance, 2) in your account
  "You have 4.21 in your account"
  ```
  """
  @expression_doc expression: "fixed(4.209922, 2, false)", result: "4.21"
  @expression_doc expression: "fixed(4000.424242, 4, true)", result: "4000.4242"
  @expression_doc expression: "fixed(3.7979, 2, false)", result: "3.80"
  @expression_doc expression: "fixed(3.7979, 2)", result: "3.80"
  @expression_doc expression: "fixed(0.0909, 2)", result: "0.09"
  def fixed(ctx, number, precision) do
    [number, precision] = eval_args!([number, precision], ctx)
    Number.Delimit.number_to_delimited(number, precision: precision)
  end

  def fixed(ctx, number, precision, no_commas) do
    case eval_args!([number, precision, no_commas], ctx) do
      [number, precision, true] ->
        Number.Delimit.number_to_delimited(number,
          precision: precision,
          delimiter: "",
          separator: "."
        )

      [number, precision, false] ->
        Number.Delimit.number_to_delimited(number, precision: precision)
    end
  end

  @doc """
  Returns the first characters in a text string. This is Unicode safe.

  It will return `nil` if the given string is `nil`
  """
  @expression_doc expression: "left(\"foobar\", 4)",
                  result: "foob"

  @expression_doc expression:
                    "left(\"Умерла Мадлен Олбрайт - первая женщина на посту главы Госдепа США\", 20)",
                  result: "Умерла Мадлен Олбрай"
  @expression_doc expression: "left(nil, 4)",
                  result: nil
  def left(ctx, binary, size) do
    [binary, size] = eval_args!([binary, size], ctx)

    if is_binary(binary) do
      String.slice(binary, 0, size)
    end
  end

  @doc """
  Returns the number of characters in a text string,
  returns 0 if the string is null or empty
  """
  @expression_doc expression: "len(\"foo\")",
                  result: 3
  @expression_doc expression: "len(\"zoë\")",
                  result: 3
  @expression_doc expression: "len(nil)",
                  result: 0
  def len(ctx, binary) do
    String.length(to_string(eval!(binary, ctx)))
  end

  @doc """
  Converts a text string to lowercase
  """
  @expression_doc expression: "lower(\"Foo Bar\")",
                  result: "foo bar"
  @expression_doc expression: "lower(nil)",
                  result: nil
  def lower(ctx, binary) do
    text = eval!(binary, ctx)

    if is_binary(text) do
      String.downcase(text)
    end
  end

  @doc """
  Capitalizes the first letter of every word in a text string
  """
  @expression_doc expression: "proper(\"foo bar\")",
                  result: "Foo Bar"
  @expression_doc expression: "proper(nil)",
                  result: nil
  def proper(ctx, binary) do
    text = eval!(binary, ctx)

    if is_binary(text) do
      text
      |> String.capitalize()
      |> String.split(" ")
      |> Enum.map_join(" ", &String.capitalize/1)
    end
  end

  @doc """
  Repeats text a given number of times
  """
  @expression_doc expression: "rept(\"*\", 10)",
                  result: "**********"
  @expression_doc expression: "rept(nil, 10)",
                  result: nil
  def rept(ctx, value, amount) do
    text = eval!(value, ctx)

    if is_binary(text) do
      [amount] = eval_args!([amount], ctx)
      String.duplicate(text, amount)
    end
  end

  @doc """
  Returns the last characters in a text string.
  This is Unicode safe.
  """
  @expression_doc expression: "right(\"testing\", 3)",
                  result: "ing"
  @expression_doc expression:
                    "right(\"Умерла Мадлен Олбрайт - первая женщина на посту главы Госдепа США\", 20)",
                  result: "ту главы Госдепа США"
  @expression_doc expression: "right(nil, 3)",
                  result: nil
  def right(ctx, binary, size) do
    text = eval!(binary, ctx)

    if is_binary(text) do
      size = eval!(size, ctx)
      String.slice(text, -size, size)
    end
  end

  @doc """
  Substitutes new_text for old_text in a text string. If instance_num is given, then only that instance will be substituted
  """
  @expression_doc expression: "substitute(\"I can't\", \"can't\", \"can do\")",
                  result: "I can do"
  @expression_doc expression: "substitute(nil, \"can't\", \"can do\")",
                  result: nil
  def substitute(ctx, subject, pattern, replacement) do
    text = eval!(subject, ctx)

    if is_binary(text) do
      [pattern, replacement] = eval_args!([pattern, replacement], ctx)
      String.replace(text, pattern, replacement)
    end
  end

  @doc """
  Returns the unicode character specified by a number
  """
  @expression_doc expression: "unichar(65)", result: "A"
  @expression_doc expression: "unichar(233)", result: "é"
  def unichar(ctx, code) do
    code = eval!(code, ctx)
    <<code::utf8>>
  end

  @doc """
  Returns a numeric code for the first character in a text string
  """
  @expression_doc expression: "unicode(\"A\")", result: 65
  @expression_doc expression: "unicode(\"é\")", result: 233
  def unicode(ctx, letter) do
    <<code::utf8>> = eval!(letter, ctx)
    code
  end

  @doc """
  Converts a text string to uppercase
  """
  @expression_doc expression: "upper(\"foo\")",
                  result: "FOO"
  @expression_doc expression: "upper(nil)",
                  result: nil
  def upper(ctx, binary) do
    text = eval!(binary, ctx)

    if is_binary(text) do
      String.upcase(text)
    end
  end

  @doc """
  Returns the first word in the given text - equivalent to WORD(text, 1)
  """
  @expression_doc expression: "first_word(\"foo bar baz\")",
                  result: "foo"
  @expression_doc expression: "first_word(nil)",
                  result: ""
  def first_word(ctx, binary) do
    [word | _] = String.split(to_string(eval!(binary, ctx)), " ")
    word
  end

  @doc """
  Formats a number as a percentage
  """
  @expression_doc expression: "percent(2/10)", result: "20%"
  @expression_doc expression: "percent(0.2)", result: "20%"
  @expression_doc expression: "percent(d)", context: %{"d" => "0.2"}, result: "20%"
  def percent(ctx, float) do
    float = eval!(float, ctx)

    with float when is_number(float) <- parse_float(float) do
      Number.Percentage.number_to_percentage(float * 100, precision: 0)
    end
  end

  @doc """
  Formats digits in text for reading in TTS
  """
  @expression_doc expression: "read_digits(\"+271\")", result: "plus two seven one"
  @expression_doc expression: "read_digits(nil)", result: ""
  def read_digits(ctx, binary) do
    map = %{
      "+" => "plus",
      "0" => "zero",
      "1" => "one",
      "2" => "two",
      "3" => "three",
      "4" => "four",
      "5" => "five",
      "6" => "six",
      "7" => "seven",
      "8" => "eight",
      "9" => "nine"
    }

    binary
    |> eval!(ctx)
    |> to_string()
    |> String.graphemes()
    |> Enum.map(fn grapheme -> Map.get(map, grapheme, nil) end)
    |> Enum.reject(&is_nil/1)
    |> Enum.join(" ")
  end

  @doc """
  Removes the first word from the given text. The remaining text will be unchanged
  """
  @expression_doc expression: "remove_first_word(\"foo bar\")", result: "bar"
  @expression_doc expression: "remove_first_word(\"foo-bar\", \"-\")", result: "bar"
  @expression_doc expression: "remove_first_word(nil)", result: ""
  @expression_doc expression: "remove_first_word(nil, \"-\")", result: ""
  def remove_first_word(ctx, binary) do
    separator = " "
    binary |> eval!(ctx) |> to_string() |> String.split(separator) |> tl() |> Enum.join(separator)
  end

  def remove_first_word(ctx, binary, separator) do
    [binary, separator] = eval_args!([binary, separator], ctx)
    binary |> to_string() |> String.split(separator) |> tl() |> Enum.join(separator)
  end

  @doc """
  Extracts the nth word from the given text string. If stop is a negative number,
  then it is treated as count backwards from the end of the text. If by_spaces is
  specified and is `true` then the function splits the text into words only by spaces.
  Otherwise the text is split by punctuation characters as well
  """
  @expression_doc expression: "word(\"hello cow-boy\", 2)", result: "cow"
  @expression_doc expression: "word(\"hello cow-boy\", 2, true)", result: "cow-boy"
  @expression_doc expression: "word(\"hello cow-boy\", -1)", result: "boy"
  @expression_doc expression: "word(nil, 1)", result: ""
  def word(ctx, binary, n) do
    [binary, n] = eval_args!([binary, n], ctx)
    parts = String.split(to_string(binary), @punctuation_pattern)

    # This slicing seems off.
    # but we copy it from the standard lib
    [part] =
      if n < 0 do
        Enum.slice(parts, n, 1)
      else
        Enum.slice(parts, n - 1, 1)
      end

    part
  end

  def word(ctx, binary, n, by_spaces) do
    [binary, n, by_spaces] = eval_args!([binary, n, by_spaces], ctx)
    splitter = if(by_spaces, do: " ", else: @punctuation_pattern)
    parts = String.split(to_string(binary), splitter)

    # This slicing seems off.
    [part] =
      if n < 0 do
        Enum.slice(parts, n, 1)
      else
        Enum.slice(parts, n - 1, 1)
      end

    part
  end

  @doc """
  Returns the number of words in the given text string. If by_spaces is specified and is `true` then the function splits the text into words only by spaces. Otherwise the text is split by punctuation characters as well

  ```
  > You entered @word_count("one two three") words
  You entered 3 words
  ```
  """
  @expression_doc expression: "word_count(\"hello cow-boy\")", result: 3
  @expression_doc expression: "word_count(\"hello cow-boy\", true)", result: 2
  @expression_doc expression: "word_count(nil)", result: 0
  def word_count(ctx, binary) do
    text = eval!(binary, ctx)

    if is_nil(text) do
      0
    else
      text
      |> String.split(@punctuation_pattern)
      |> Enum.count()
    end
  end

  def word_count(ctx, binary, by_spaces) do
    text = eval!(binary, ctx)

    if is_nil(text) do
      0
    else
      [by_spaces] = eval_args!([by_spaces], ctx)
      splitter = if(by_spaces, do: " ", else: @punctuation_pattern)

      text
      |> String.split(splitter)
      |> Enum.count()
    end
  end

  @doc """
  Extracts a substring of the words beginning at start, and up to but not-including stop.
  If stop is omitted then the substring will be all words from start until the end of the text.
  If stop is a negative number, then it is treated as count backwards from the end of the text.
  If by_spaces is specified and is `true` then the function splits the text into words only by spaces.
  Otherwise the text is split by punctuation characters as well
  """
  @expression_doc expression: "word_slice(\"FLOIP expressions are fun\", 2, 4)",
                  result: "expressions are"
  @expression_doc expression: "word_slice(\"FLOIP expressions are fun\", 2)",
                  result: "expressions are fun"
  @expression_doc expression: "word_slice(\"FLOIP expressions are fun\", 1, -2)",
                  result: "FLOIP expressions"
  @expression_doc expression: "word_slice(\"FLOIP expressions are fun\", -1)",
                  result: "fun"
  @expression_doc expression: "word_slice(nil, -1)",
                  result: ""
  def word_slice(ctx, binary, start) do
    [binary, start] = eval_args!([binary, start], ctx)

    parts =
      String.split(to_string(binary), " ")

    cond do
      start > 0 ->
        parts
        |> Enum.slice(start - 1, length(parts))
        |> Enum.join(" ")

      start < 0 ->
        parts
        |> Enum.slice(start..length(parts))
        |> Enum.join(" ")
    end
  end

  def word_slice(ctx, binary, start, stop) do
    [binary, start, stop] = eval_args!([binary, start, stop], ctx)

    cond do
      stop > 0 ->
        binary
        |> to_string()
        |> String.split(@punctuation_pattern)
        |> Enum.slice((start - 1)..(stop - 2)//1)
        |> Enum.join(" ")

      stop < 0 ->
        binary
        |> to_string()
        |> String.split(@punctuation_pattern)
        |> Enum.slice((start - 1)..(stop - 1)//1)
        |> Enum.join(" ")
    end
  end

  def word_slice(ctx, binary, start, stop, by_spaces) do
    [binary, start, stop, by_spaces] = eval_args!([binary, start, stop, by_spaces], ctx)
    splitter = if(by_spaces, do: " ", else: @punctuation_pattern)

    case stop do
      stop when stop > 0 ->
        binary
        |> to_string()
        |> String.split(splitter)
        |> Enum.slice((start - 1)..(stop - 2))
        |> Enum.join(" ")

      stop when stop < 0 ->
        binary
        |> to_string()
        |> String.split(splitter)
        |> Enum.slice((start - 1)..(stop - 1))
        |> Enum.join(" ")
    end
  end

  @doc """
  Returns `true` if the argument is a number.
  """
  @expression_doc expression: "isnumber(1)", result: true
  @expression_doc expression: "isnumber(1.0)", result: true
  @expression_doc expression: "isnumber(\"1.0\")", result: true
  @expression_doc expression: "isnumber(\"a\")", result: false
  def isnumber(ctx, var) do
    var = eval!(var, ctx)

    case var do
      var when is_float(var) or is_integer(var) ->
        true

      var when is_binary(var) ->
        String.match?(var, ~r/^\d+?.?\d+$/)

      _var ->
        false
    end
  end

  @doc """
  Returns `true` if the argument is a boolean.
  """
  @expression_doc expression: "isbool(true)", result: true
  @expression_doc expression: "isbool(false)", result: true
  @expression_doc expression: "isbool(1)", result: false
  @expression_doc expression: "isbool(0)", result: false
  @expression_doc expression: "isbool(\"true\")", result: false
  @expression_doc expression: "isbool(\"false\")", result: false
  def isbool(ctx, var) do
    eval!(var, ctx) in [true, false]
  end

  @doc """
  Returns `true` if the argument is a string.
  """
  @expression_doc expression: "isstring(\"hello\")", result: true
  @expression_doc expression: "isstring(false)", result: false
  @expression_doc expression: "isstring(1)", result: false
  def isstring(ctx, binary), do: is_binary(eval!(binary, ctx))

  defp search_words(haystack, words) do
    patterns =
      words
      |> String.split(" ")
      |> Enum.map(&Regex.escape/1)
      |> Enum.map(&Regex.compile!(&1, "i"))

    results =
      patterns
      |> Enum.map(&Regex.run(&1, to_string(haystack)))
      |> Enum.map(fn
        [match] -> match
        nil -> nil
      end)
      |> Enum.reject(&is_nil/1)

    {patterns, results}
  end

  @doc """
  Tests whether all the words are contained in text

  The words can be in any order and may appear more than once.
  """
  @expression_doc expression: "has_all_words(\"the quick brown FOX\", \"the fox\")", result: true
  @expression_doc expression: "has_all_words(\"the quick brown FOX\", \"red fox\")", result: false
  @expression_doc expression: "has_all_words(nil, \"red fox\")", result: false
  def has_all_words(ctx, haystack, words) do
    [haystack, words] = eval_args!([haystack, words], ctx)

    if is_binary(haystack) and is_binary(words) do
      {patterns, results} = search_words(haystack, words)
      # future match result: Enum.join(results, " ")
      Enum.count(patterns) == Enum.count(results)
    else
      false
    end
  end

  @doc """
  Tests whether any of the words are contained in the text

  Only one of the words needs to match and it may appear more than once.
  """
  @expression_doc expression: "has_any_word(\"The Quick Brown Fox\", \"fox quick\")",
                  result: %{"__value__" => true, "match" => "Quick Fox"}
  @expression_doc expression: "has_any_word(\"The Quick Brown Fox\", \"yellow\")",
                  result: %{"__value__" => false, "match" => nil}
  def has_any_word(ctx, haystack, words) do
    haystack = eval!(haystack, ctx)

    if is_binary(haystack) do
      [words] = eval_args!([words], ctx)
      haystack_words = String.split(haystack)
      haystacks_lowercase = Enum.map(haystack_words, &String.downcase/1)
      words_lowercase = words |> String.split() |> Enum.map(&String.downcase/1)

      matched_indices =
        haystacks_lowercase
        |> Enum.with_index()
        |> Enum.filter(fn {haystack_word, _index} ->
          Enum.member?(words_lowercase, haystack_word)
        end)
        |> Enum.map(fn {_haystack_word, index} -> index end)

      matched_haystack_words = Enum.map(matched_indices, &Enum.at(haystack_words, &1))

      match? = Enum.any?(matched_haystack_words)

      %{
        "__value__" => match?,
        "match" => if(match?, do: Enum.join(matched_haystack_words, " "), else: nil)
      }
    end
  end

  @doc """
  Tests whether text starts with beginning

  Both text values are trimmed of surrounding whitespace, but otherwise matching is
  strict without any tokenization.
  """
  @expression_doc expression: "has_beginning(\"The Quick Brown\", \"the quick\")", result: true
  @expression_doc expression: "has_beginning(\"The Quick Brown\", \"the    quick\")",
                  result: false
  @expression_doc expression: "has_beginning(\"The Quick Brown\", \"quick brown\")", result: false
  def has_beginning(ctx, text, beginning) do
    [text, beginning] = eval_args!([text, beginning], ctx)

    case Regex.run(~r/^#{Regex.escape(beginning)}/i, to_string(text)) do
      # future match result: first
      [_first | _remainder] -> true
      nil -> false
    end
  end

  @doc """
  Tests whether `expression` contains a date formatted according to our environment

  This is very naively implemented with a regular expression.
  """
  @expression_doc expression: "has_date(\"the date is 15/01/2017 05:50\")",
                  result: %{
                    "__value__" => true,
                    "match" => ~U[2017-01-15 05:50:00Z],
                    "date" => ~D[2017-01-15],
                    "datetime" => ~U[2017-01-15 05:50:00Z]
                  }
  @expression_doc expression: "has_date(\"the date is 15/01/2017\").date", result: ~D[2017-01-15]
  @expression_doc expression: "has_date(\"the date is 15/01/2017 05:50\").datetime",
                  result: ~U[2017-01-15 05:50:00Z]
  @expression_doc expression: "has_date(\"there is no date here, just a year 2017\")",
                  result: %{
                    "__value__" => false,
                    "match" => nil,
                    "date" => nil,
                    "datetime" => nil
                  }
  @expression_doc expression: "has_date(1)",
                  result: %{
                    "__value__" => false,
                    "date" => nil,
                    "datetime" => nil,
                    "match" => nil
                  }
  @expression_doc expression: "has_date(var)",
                  context: %{"var" => 1},
                  result: %{
                    "__value__" => false,
                    "date" => nil,
                    "datetime" => nil,
                    "match" => nil
                  }
  def has_date(ctx, expression) do
    {date, datetime} =
      if datetime = DateHelpers.extract_datetimeish(eval!(expression, ctx)) do
        {DateTime.to_date(datetime), datetime}
      else
        {nil, nil}
      end

    %{
      "__value__" => !!(date || datetime),
      "match" => datetime || date,
      "date" => date,
      "datetime" => datetime
    }
  end

  @doc """
  Tests whether `expression` is a date equal to `date_string`
  """
  @expression_doc expression: "has_date_eq(\"the date is 15/01/2017\", \"2017-01-15\")",
                  result: %{
                    "__value__" => true,
                    "match" => ~D[2017-01-15],
                    "test" => ~D[2017-01-15]
                  }
  @expression_doc expression:
                    "has_date_eq(\"there is no date here, just a year 2017\", \"2017-01-15\")",
                  result: %{
                    "error" => %{
                      "__type__" => "expression/v1error",
                      "error" => true,
                      "message" => "The first argument is nil"
                    },
                    "__value__" => false,
                    "match" => nil,
                    "test" => ~D[2017-01-15]
                  }
  def has_date_eq(ctx, expression, date_string) do
    [expression, date_string] = eval_args!([expression, date_string], ctx)
    found_date = DateHelpers.extract_dateish(expression)
    test_date = DateHelpers.extract_dateish(date_string)

    case date_compare(found_date, test_date) do
      {:ok, match} ->
        matched_date_value(match == :eq, found_date, test_date)

      {:error, error} ->
        matched_date_value(false, found_date, test_date, error: error)
    end
  end

  @doc """
  Tests whether `expression` is a date after the date `date_string`
  """
  @expression_doc expression: "has_date_gt(\"the date is 15/01/2017\", \"2017-01-01\")",
                  result: %{
                    "__value__" => true,
                    "match" => ~D[2017-01-15],
                    "test" => ~D[2017-01-01]
                  }
  @expression_doc expression: "has_date_gt(\"the date is 15/01/2017\", \"2017-03-15\")",
                  result: %{
                    "__value__" => false,
                    "match" => ~D[2017-01-15],
                    "test" => ~D[2017-03-15]
                  }
  def has_date_gt(ctx, expression, date_string) do
    [expression, date_string] = eval_args!([expression, date_string], ctx)
    found_date = DateHelpers.extract_dateish(expression)
    test_date = DateHelpers.extract_dateish(date_string)

    case date_compare(found_date, test_date) do
      {:ok, match} ->
        matched_date_value(match == :gt, found_date, test_date)

      {:error, error} ->
        matched_date_value(false, found_date, test_date, error: error)
    end
  end

  @doc """
  Tests whether `expression` contains a date before the date `date_string`
  """
  @expression_doc expression: "has_date_lt(\"the date is 15/01/2017\", \"2017-06-01\")",
                  result: %{
                    "__value__" => true,
                    "match" => ~D[2017-01-15],
                    "test" => ~D[2017-06-01]
                  }
  @expression_doc expression: "has_date_lt(\"the date is 15/01/2021\", \"2017-03-15\")",
                  result: %{
                    "__value__" => false,
                    "match" => ~D[2021-01-15],
                    "test" => ~D[2017-03-15]
                  }
  def has_date_lt(ctx, expression, date_string) do
    [expression, date_string] = eval_args!([expression, date_string], ctx)
    found_date = DateHelpers.extract_dateish(expression)
    test_date = DateHelpers.extract_dateish(date_string)

    case date_compare(found_date, test_date) do
      {:ok, match} ->
        matched_date_value(match == :lt, found_date, test_date)

      {:error, error} ->
        matched_date_value(false, found_date, test_date, error: error)
    end
  end

  @spec matched_date_value(
          boolean(),
          match :: DateTime.t() | Date.t() | nil,
          test :: DateTime.t() | Date.t() | nil,
          opts :: Keyword.t()
        ) :: %{required(String.t()) => term}
  defp matched_date_value(value, match, test, opts \\ []) do
    value = %{"__value__" => value, "match" => match, "test" => test}

    if error = opts[:error] do
      Map.put(value, "error", error)
    else
      value
    end
  end

  @spec date_compare(DateTime.t() | nil, DateTime.t() | nil) ::
          {:ok, :gt | :lt | :eq}
          | {:error, %{required(String.t()) => term}}
  defp date_compare(nil, _date2), do: {:error, Expression.error("The first argument is nil")}
  defp date_compare(_date1, nil), do: {:error, Expression.error("The second argument is nil")}
  defp date_compare(date1, date2), do: {:ok, Date.compare(date1, date2)}

  @doc """
  Tests whether an email is contained in text
  """
  @expression_doc expression: "has_email(\"my email is foo1@bar.com, please respond\")",
                  result: %{"__value__" => true, "email" => "foo1@bar.com"}
  @expression_doc expression: "has_email(\"i'm not sharing my email\")",
                  result: %{"__value__" => false, "email" => nil}
  @expression_doc expression: "has_email(nil)",
                  result: %{"__value__" => false, "email" => nil}
  def has_email(ctx, expression) do
    expression = eval!(expression, ctx)

    email =
      case Regex.run(~r/([a-zA-Z0-9_.+-]+@[a-zA-Z0-9-]+\.[a-zA-Z0-9-.]+)/, to_string(expression)) do
        # future match result: match
        [match | _] -> match
        nil -> nil
      end

    %{"__value__" => !!email, "email" => email}
  end

  @doc """
  Returns whether the contact is part of group with the passed in UUID
  """
  @expression_doc expression:
                    "has_group(contact.groups, \"b7cf0d83-f1c9-411c-96fd-c511a4cfa86d\")",
                  context: %{
                    "contact" => %{
                      "groups" => [
                        %{
                          "uuid" => "b7cf0d83-f1c9-411c-96fd-c511a4cfa86d"
                        }
                      ]
                    }
                  },
                  result: true
  @expression_doc expression:
                    "has_group(contact.groups, \"00000000-0000-0000-0000-000000000000\")",
                  context: %{
                    "contact" => %{
                      "groups" => [
                        %{
                          "uuid" => "b7cf0d83-f1c9-411c-96fd-c511a4cfa86d"
                        }
                      ]
                    }
                  },
                  result: false
  def has_group(ctx, groups, uuid) do
    [groups, uuid] = eval_args!([groups, uuid], ctx)
    group = Enum.find(groups, nil, &(&1["uuid"] == uuid))
    # future match result: group
    !!group
  end

  defp extract_numberish(nil), do: nil
  defp extract_numberish(value) when is_number(value), do: value

  defp extract_numberish(expression) do
    with [match] <-
           Regex.run(~r/([0-9]+\.?[0-9]*)/u, replace_arabic_numerals(expression), capture: :first),
         float <- parse_float(match) do
      float
    else
      # Regex can return nil
      nil -> nil
      # Float parsing can return :error
      :error -> nil
    end
  end

  defp replace_arabic_numerals(expression) do
    replace_numerals(expression, %{
      "٠" => "0",
      "١" => "1",
      "٢" => "2",
      "٣" => "3",
      "٤" => "4",
      "٥" => "5",
      "٦" => "6",
      "٧" => "7",
      "٨" => "8",
      "٩" => "9"
    })
  end

  defp replace_numerals(expression, mapping) do
    mapping
    |> Enum.reduce(expression, fn {rune, replacement}, expression ->
      String.replace(expression, rune, replacement)
    end)
  end

  def parse_float(number) when is_number(number), do: number

  def parse_float(binary) when is_binary(binary) do
    case Float.parse(binary) do
      {float, ""} -> float
      _ -> nil
    end
  end

  @doc """
  Tests whether `expression` contains a number
  """
  @expression_doc expression: "has_number(\"the number is 42 and 5\")",
                  result: %{"__value__" => true, "number" => 42.0}
  @expression_doc expression: "has_number(\"العدد ٤٢\")",
                  result: %{"__value__" => true, "number" => 42.0}
  @expression_doc expression: "has_number(\"٠.٥\")",
                  result: %{"__value__" => true, "number" => 0.5}
  @expression_doc expression: "has_number(\"0.6\")",
                  result: %{"__value__" => true, "number" => 0.6}

  def has_number(ctx, expression) do
    expression = eval!(expression, ctx)
    number = extract_numberish(expression)
    # future match result: number
    !!number
    %{"__value__" => !!number, "number" => number}
  end

  @doc """
  Tests whether `expression` contains a number equal to the value
  """

  @expression_doc expression: "has_number_eq(\"the number is 42\", 42)", result: true
  @expression_doc expression: "has_number_eq(\"the number is 42\", 42.0)", result: true
  @expression_doc expression: "has_number_eq(\"the number is 42\", \"42\")", result: true
  @expression_doc expression: "has_number_eq(\"the number is 0.5\", \"0.5\")", result: true
  @expression_doc expression: "has_number_eq(\"the number is 42.0\", \"42\")", result: true
  @expression_doc expression: "has_number_eq(\"the number is 40\", \"42\")", result: false
  @expression_doc expression: "has_number_eq(\"the number is 40\", \"foo\")", result: false
  @expression_doc expression: "has_number_eq(\"four hundred\", \"foo\")", result: false
  def has_number_eq(ctx, expression, float) do
    [expression, float] = eval_args!([expression, float], ctx)

    with number when is_number(number) <- extract_numberish(expression),
         float when is_number(float) <- parse_float(float) do
      # Future match result: number
      float == number
    else
      nil -> false
      :error -> false
    end
  end

  @doc """
  Tests whether `expression` contains a number greater than min
  """
  @expression_doc expression: "has_number_gt(\"the number is 42\", 40)", result: true
  @expression_doc expression: "has_number_gt(\"the number is 42\", 40.0)", result: true
  @expression_doc expression: "has_number_gt(\"the number is 42\", \"40\")", result: true
  @expression_doc expression: "has_number_gt(\"the number is 0.6\", \"0.5\")", result: true
  @expression_doc expression: "has_number_gt(\"the number is 42.0\", \"40\")", result: true
  @expression_doc expression: "has_number_gt(\"the number is 40\", \"40\")", result: false
  @expression_doc expression: "has_number_gt(\"the number is 40\", \"foo\")", result: false
  @expression_doc expression: "has_number_gt(\"four hundred\", \"foo\")", result: false
  def has_number_gt(ctx, expression, float) do
    [expression, float] = eval_args!([expression, float], ctx)

    with number when is_number(number) <- extract_numberish(expression),
         float when is_number(float) <- parse_float(float) do
      # Future match result: number
      number > float
    else
      nil -> false
      :error -> false
    end
  end

  @doc """
  Tests whether `expression` contains a number greater than or equal to min
  """
  @expression_doc expression: "has_number_gte(\"the number is 42\", 42)", result: true
  @expression_doc expression: "has_number_gte(\"the number is 42\", 42.0)", result: true
  @expression_doc expression: "has_number_gte(\"the number is 42\", \"42\")", result: true
  @expression_doc expression: "has_number_gte(\"the number is 0.5\", \"0.5\")", result: true
  @expression_doc expression: "has_number_gte(\"the number is 42.0\", \"45\")", result: false
  @expression_doc expression: "has_number_gte(\"the number is 40\", \"45\")", result: false
  @expression_doc expression: "has_number_gte(\"the number is 40\", \"foo\")", result: false
  @expression_doc expression: "has_number_gte(\"four hundred\", \"foo\")", result: false
  def has_number_gte(ctx, expression, float) do
    [expression, float] = eval_args!([expression, float], ctx)

    with number when is_number(number) <- extract_numberish(expression),
         float when is_number(float) <- parse_float(float) do
      # Future match result: number
      number >= float
    else
      nil -> false
      :error -> false
    end
  end

  @doc """
  Tests whether `expression` contains a number less than max
  """
  @expression_doc expression: "has_number_lt(\"the number is 42\", 44)", result: true
  @expression_doc expression: "has_number_lt(\"the number is 42\", 44.0)", result: true
  @expression_doc expression: "has_number_lt(\"the number is 42\", \"40\")", result: false
  @expression_doc expression: "has_number_lt(\"the number is 0.6\", \"0.5\")", result: false
  @expression_doc expression: "has_number_lt(\"the number is 42.0\", \"40\")", result: false
  @expression_doc expression: "has_number_lt(\"the number is 40\", \"40\")", result: false
  @expression_doc expression: "has_number_lt(\"the number is 40\", \"foo\")", result: false
  @expression_doc expression: "has_number_lt(\"four hundred\", \"foo\")", result: false
  def has_number_lt(ctx, expression, float) do
    [expression, float] = eval_args!([expression, float], ctx)

    with number when is_number(number) <- extract_numberish(expression),
         float when is_number(float) <- parse_float(float) do
      # Future match result: number
      number < float
    else
      nil -> false
      :error -> false
    end
  end

  @doc """
  Tests whether `expression` contains a number less than or equal to max
  """
  @expression_doc expression: "has_number_lte(\"the number is 42\", 42)", result: true
  @expression_doc expression: "has_number_lte(\"the number is 42\", 42.0)", result: true
  @expression_doc expression: "has_number_lte(\"the number is 42\", \"42\")", result: true
  @expression_doc expression: "has_number_lte(\"the number is 0.5\", \"0.5\")", result: true
  @expression_doc expression: "has_number_lte(\"the number is 42.0\", \"40\")", result: false
  @expression_doc expression: "has_number_lte(\"the number is 40\", \"foo\")", result: false
  @expression_doc expression: "has_number_lte(\"four hundred\", \"foo\")", result: false
  @expression_doc expression: "has_number_lte(\"@response\", 5)",
                  context: %{"response" => 3},
                  result: true
  def has_number_lte(ctx, expression, float) do
    [expression, float] = eval_args!([expression, float], ctx)

    with number when is_number(number) <- extract_numberish(expression),
         float when is_number(float) <- parse_float(float) do
      # Future match result: number
      number <= float
    else
      nil -> false
      :error -> false
    end
  end

  @doc """
  Tests whether the text contains only phrase

  The phrase must be the only text in the text to match
  """
  @expression_doc expression: "has_only_phrase(\"Quick Brown\", \"quick brown\")", result: true
  @expression_doc expression: "has_only_phrase(\"\", \"\")", result: true
  @expression_doc expression: "has_only_phrase(\"The Quick Brown Fox\", \"quick brown\")",
                  result: false

  def has_only_phrase(ctx, expression, phrase) do
    [expression, phrase] = eval_args!([expression, phrase], ctx)
    result = Enum.map([expression, phrase], &String.downcase(String.trim(to_string(&1))))

    case result do
      # Future match result: expression
      [same, same] -> true
      _anything_else -> false
    end
  end

  @doc """
  Returns whether two text values are equal (case sensitive). In the case that they are, it will return the text as the match.
  """
  @expression_doc expression: "has_only_text(\"foo\", \"foo\")", result: true
  @expression_doc expression: "has_only_text(\"\", \"\")", result: true
  @expression_doc expression: "has_only_text(\"foo\", \"FOO\")", result: false
  def has_only_text(ctx, expression_one, expression_two) do
    [expression_one, expression_two] = eval_args!([expression_one, expression_two], ctx)
    to_string(expression_one) == to_string(expression_two)
  end

  @doc """
  Tests whether `expression` matches the regex pattern

  Both text values are trimmed of surrounding whitespace and matching is case-insensitive.
  """
  @expression_doc expression: "has_pattern(\"Buy cheese please\", \"buy (\\w+)\")", result: true
  @expression_doc expression: "has_pattern(\"Sell cheese please\", \"buy (\\w+)\")", result: false
  @expression_doc expression: "has_pattern(nil, \"buy (\\w+)\")", result: false
  def has_pattern(ctx, expression, pattern) do
    [expression, pattern] = eval_args!([expression, pattern], ctx)

<<<<<<< HEAD
    with {:ok, regex} <- Regex.compile(String.trim(pattern), "i"),
         [[_first | _remainder]] <-
           Regex.scan(regex, String.trim(to_string(expression)), capture: :all) do
=======
    with true <- is_binary(expression),
         {:ok, regex} <- Regex.compile(String.trim(pattern), "i"),
         [[_first | _remainder]] <- Regex.scan(regex, String.trim(expression), capture: :all) do
>>>>>>> e2b363a6
      # Future match result: first
      true
    else
      _ -> false
    end
  end

  @doc """
  Tests whether `expresssion` contains a phone number.
  The optional country_code argument specifies the country to use for parsing.
  """
  @expression_doc expression: "has_phone(\"my number is +12067799294 thanks\")",
                  result: %{"__value__" => true, "phonenumber" => "+12067799294"}
  @expression_doc expression: "has_phone(\"my number is 2067799294 thanks\", \"US\")",
                  result: %{"__value__" => true, "phonenumber" => "+12067799294"}
  @expression_doc expression: "has_phone(\"my number is 206 779 9294 thanks\", \"US\")",
                  result: %{"__value__" => true, "phonenumber" => "+12067799294"}
  @expression_doc expression: "has_phone(\"my number is none of your business\", \"US\")",
                  result: %{"__value__" => false, "phonenumber" => nil}
  @expression_doc expression: "has_phone(nil, \"US\")",
                  result: %{"__value__" => false, "phonenumber" => nil}
  def has_phone(ctx, expression) do
    [expression] = eval_args!([expression], ctx)
    letters_removed = Regex.replace(~r/[a-z]/i, to_string(expression), "")

    parse_phone_number(letters_removed, "")
  end

  def has_phone(ctx, expression, country_code) do
    [expression, country_code] = eval_args!([expression, country_code], ctx)
    letters_removed = Regex.replace(~r/[a-z]/i, to_string(expression), "")

    parse_phone_number(letters_removed, country_code)
  end

  defp parse_phone_number(string, country_code) do
    pn =
      case ExPhoneNumber.parse(string, country_code) do
        {:ok, pn} -> ExPhoneNumber.format(pn, :e164)
        _ -> nil
      end

    %{"__value__" => !!pn, "phonenumber" => pn}
  end

  @doc """
  Tests whether phrase is contained in `expression`

  The words in the test phrase must appear in the same order with no other words in between.
  """
  @expression_doc expression: "has_phrase(\"the quick brown fox\", \"brown fox\")", result: true
  @expression_doc expression: "has_phrase(\"the quick brown fox\", \"quick fox\")", result: false
  @expression_doc expression: "has_phrase(\"the quick brown fox\", \"\")", result: true
  def has_phrase(ctx, expression, phrase) do
    [expression, phrase] = eval_args!([expression, phrase], ctx)
    lower_expression = String.downcase(to_string(expression))
    lower_phrase = String.downcase(to_string(phrase))

    String.contains?(lower_expression, lower_phrase)
  end

  @doc """
  Tests whether there the `expression` has any characters in it
  """
  @expression_doc expression: "has_text(\"quick brown\")", result: true
  @expression_doc expression: "has_text(\"\")", result: false
  @expression_doc expression: "has_text(\" \n\")", result: false
  @expression_doc expression: "has_text(123)", result: true
  @expression_doc expression: "has_text(nil)", result: false
  def has_text(ctx, expression) do
    expression = expression |> eval!(ctx) |> to_string()
    String.trim(to_string(expression)) != ""
  end

  @doc """
  Tests whether `expression` contains a time.
  """
  @expression_doc expression: "has_time(\"the time is 10:30\")",
                  result: %{"__value__" => true, "match" => ~T[10:30:00]}
  @expression_doc expression: "has_time(\"the time is 10:00 pm\")",
                  result: %{"__value__" => true, "match" => ~T[10:00:00]}
  @expression_doc expression: "has_time(\"the time is 10:30:45\")",
                  result: %{"__value__" => true, "match" => ~T[10:30:45]}
  @expression_doc expression: "has_time(\"there is no time here, just the number 25\")",
                  result: false
  def has_time(ctx, expression) do
    if time = DateHelpers.extract_timeish(eval!(expression, ctx)) do
      %{
        "__value__" => true,
        "match" => time
      }
    else
      false
    end
  end

  @doc """
  map over a list of items and apply the mapper function to every item, returning
  the result.
  """
  @expression_doc doc: "Map over the range of numbers, create a date in January for every number",
                  expression: "map(1..3, &date(2022, 1, &1))",
                  result: [~D[2022-01-01], ~D[2022-01-02], ~D[2022-01-03]]
  @expression_doc doc:
                    "Map over the range of numbers, multiple each by itself and return the result",
                  expression: "map(1..3, &(&1 * &1))",
                  result: [1, 4, 9]
  def map(ctx, enumerable, mapper) do
    [enumerable, mapper] = eval_args!([enumerable, mapper], ctx)

    enumerable
    # wrap in a list to be passed as a list of arguments
    |> Enum.map(&[&1])
    # call the mapper with each list of arguments as a single argument
    |> Enum.map(mapper)
  end

  @doc """
  Return the division remainder of two integers.
  """
  @expression_doc expression: "rem(4, 2)",
                  result: 0
  @expression_doc expression: "rem(85, 3)",
                  result: 1
  def rem(ctx, integer1, integer2) do
    [integer1, integer2] = eval_args!([integer1, integer2], ctx)

    rem(integer1, integer2)
  end

  @doc """
  Appends an item or a list of items to a given list.
  """
  @expression_doc expression: "append([\"A\", \"B\"], \"C\")",
                  result: ["A", "B", "C"]
  @expression_doc expression: "append([\"A\", \"B\"], [\"C\", \"B\"])",
                  result: ["A", "B", "C", "B"]
  def append(ctx, list, payload) do
    [list, payload] = eval_args!([list, payload], ctx)
    enumerable = if is_list(payload), do: payload, else: [payload]

    Enum.concat(list, enumerable)
  end

  @doc """
  Deletes an element from a map by the given key.
  """
  @expression_doc expression: "delete(patient, \"gender\")",
                  context: %{"patient" => %{"gender" => "?", "age" => 32}},
                  result: %{"age" => 32}
  def delete(ctx, map, key) do
    [map, key] = eval_args!([map, key], ctx)

    Map.delete(map, key)
  end

  @doc """
  Checks whether `value` is an error
  """
  @expression_doc expression: "is_error(error)",
                  context: %{"error" => Expression.error("the error")},
                  result: true
  @expression_doc expression: "is_error(\"not an error\")",
                  context: %{},
                  result: false
  @spec is_error(Expression.Context.t(), %{required(String.t()) => term}) :: boolean
  # Disable credo as the expression function is standardised to has an `is_*` predicate
  # credo:disable-for-next-line Credo.Check.Readability.PredicateFunctionNames
  def is_error(ctx, value) do
    case eval!(value, ctx) do
      %{"__type__" => "expression/v1error"} -> true
      _other -> false
    end
  end
end<|MERGE_RESOLUTION|>--- conflicted
+++ resolved
@@ -1586,15 +1586,9 @@
   def has_pattern(ctx, expression, pattern) do
     [expression, pattern] = eval_args!([expression, pattern], ctx)
 
-<<<<<<< HEAD
-    with {:ok, regex} <- Regex.compile(String.trim(pattern), "i"),
-         [[_first | _remainder]] <-
-           Regex.scan(regex, String.trim(to_string(expression)), capture: :all) do
-=======
     with true <- is_binary(expression),
          {:ok, regex} <- Regex.compile(String.trim(pattern), "i"),
          [[_first | _remainder]] <- Regex.scan(regex, String.trim(expression), capture: :all) do
->>>>>>> e2b363a6
       # Future match result: first
       true
     else
